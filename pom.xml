--- conflicted
+++ resolved
@@ -2,29 +2,11 @@
   <modelVersion>4.0.0</modelVersion>
   <groupId>org.scalanlp</groupId>
   <artifactId>scalala</artifactId>
-<<<<<<< HEAD
   <name>Scalala</name>
   <version>0.3-SNAPSHOT</version>
   <inceptionYear>2008</inceptionYear>
   <properties>
     <scala.version>2.8.0.Beta1-RC8</scala.version>
-  </properties>
-
-
-  <distributionManagement>
-     <repository>
-      <id>scalanlp.org</id>
-      <name>Scalanlp Repository</name>
-      <url>dav:http://repo.scalanlp.org/repo/</url>
-    </repository>
-  </distributionManagement>
-  
-=======
-  <version>0.2.2-SNAPSHOT</version>
-  <name>Scalala</name>
-  <inceptionYear>2008</inceptionYear>
-  <properties>
-    <scala.version>2.7.5</scala.version>
   </properties>
 
   <developers>
@@ -57,7 +39,6 @@
     <developerConnection>scm:git:ssh://scalanlp.org/home/dlwhall/git/scalala.git</developerConnection>
     <url>http://bugs.scalanlp.org/repositories/show/scalala</url>
   </scm>
->>>>>>> 0afac521
 
   <repositories>
     <repository>
