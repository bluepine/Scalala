/*
 * Distributed as part of Scalala, a linear algebra library.
 * 
 * Copyright (C) 2008- Daniel Ramage
 * 
 * This library is free software; you can redistribute it and/or
 * modify it under the terms of the GNU Lesser General Public
 * License as published by the Free Software Foundation; either
 * version 2.1 of the License, or (at your option) any later version.

 * This library is distributed in the hope that it will be useful,
 * but WITHOUT ANY WARRANTY; without even the implied warranty of
 * MERCHANTABILITY or FITNESS FOR A PARTICULAR PURPOSE.  See the GNU
 * Lesser General Public License for more details.

 * You should have received a copy of the GNU Lesser General Public
 * License along with this library; if not, write to the Free Software
 * Foundation, Inc., 51 Franklin Street, Fifth Floor, Boston, MA 02110 USA 
 */
package scalala.tensor;

import scalala.collection.{DomainException, PartialMap, MutablePartialMap}
import scalala.collection.{MergeableSet, IntSpanSet, ProductSet};

import scalala.tensor.operators._;
import TensorShapes._;

/**
 * Implicit type promotions from arrays and sequences.
 * 
 * @author dramage
 */
trait TensorImplicits {
  import dense.DenseVector;
  
  implicit def iSeqToDoublePartialMap[T](seq : Seq[T])(implicit convert : T=>Double) = {
    new PartialMap[Int,Double] {
      override def default = 0.0;
      override lazy val domain : MergeableSet[Int] = IntSpanSet(0, seq.length);
      override def activeDomain = domain;
      override def apply(i : Int) = convert(seq(i));
    };
  }
  
  implicit def iArrayToVector(x : Array[Double]) =
    new dense.DenseVector(x);
  
  implicit def iArrayToPartialMap(x : Array[Float]) = {
    new PartialMap[Int,Double] {
      override def default = 0;
      override lazy val domain : MergeableSet[Int] = IntSpanSet(0, x.length);
      override def activeDomain = domain;
      override def apply(i : Int) = x(i);
    }
  }
  
  implicit def iArrayToPartialMap(x : Array[Int]) = {
    new PartialMap[Int,Double] {
      override def default = 0;
      override lazy val domain : MergeableSet[Int] = IntSpanSet(0, x.length);
      override def activeDomain = domain;
      override def apply(i : Int) = x(i);
    }
  }
  
  implicit def iArrayToPartialMap(x : Array[Long]) = {
    new PartialMap[Int,Double] {
      override def default = 0;
      override lazy val domain : MergeableSet[Int] = IntSpanSet(0, x.length);
      override def activeDomain = domain;
      override def apply(i : Int) = x(i);
    }
  }
  
  implicit def iArrayToPartialMap(x : Array[Short]) = {
    new PartialMap[Int,Double] {
      override def default = 0;
      override lazy val domain : MergeableSet[Int] = IntSpanSet(0, x.length);
      override def activeDomain = domain;
      override def apply(i : Int) = x(i);
    }
  }
  
  implicit def iArrayToPartialMap(x : Array[Byte]) = {
    new PartialMap[Int,Double] {
      override def default = 0;
      override lazy val domain : MergeableSet[Int] = IntSpanSet(0, x.length);
      override def activeDomain = domain;
      override def apply(i : Int) = x(i);
    }
  }
}

object TensorImplicits extends TensorImplicits { }

/**
 * A double-valued mutable partial map with support for assignment operators.
 * See {@link Tensor1} and {@link Tensor2} for tensors defined over a domain of 1 key
 * (e.g. {@link Vector}) and 2 key (e.g. {@link Matrix}), respectively.
 * 
 * @author dramage
 */
trait Tensor[I] extends MutablePartialMap[I,Double] with TensorSelfOp[I,Tensor[I],AnyShape] {

  private var _default = 0.0;
  
  /** Returns the default value for this tensor. */
  override def default = _default;
  
  /** Sets the default value for this tensor. */
  override def default_=(update : Double) = _default = update;
  
  /** Set all values to zero. */
  def zero() : Unit = {
    default = 0;
    this(activeKeys) = 0;
  }
  
  /** Requires that this domain and that domain are equal.*/
  protected def ensure (that : PartialMap[I,Double]) {
    if (this.domain != that.domain) {
      throw new DomainException("Incompatible domain sizes");
    }
  }
  
  //
  // Scalar updates.
  //
  
  /** Multiplies each element by the given scale factor. */
  def *= (s : Double) = {
    if (s == 1) {
      // do nothing
    } else {
      for (i <- activeDomain) { this(i) *= s; }
      this.default = this.default * s;
    }
  }
  
  /** Divides each element by the given scale factor. */
  def /= (s : Double) = {
    if (s == 1) {
      // do nothing
    } else {
      this(activeDomain) = ((x:Double) => x / s);
      this.default = this.default / s;
    }
  }
  
  /** Increments element by the given scalar. */
  def += (s : Double) = {
    this(activeDomain) = ((x:Double) => x + s);
    this.default = this.default + s;
  }
  
  /** Decrements each element by the given scalar. */
  def -= (s : Double) = {
    this(activeDomain) = ((x:Double) => x - s);
    this.default = this.default - s;
  }
  
  /** Raises each element to the the given power. */
  def :^= (s : Double) = {
    this(activeDomain) = ((x:Double) => Math.pow(x,s));
    this.default = Math.pow(this.default, s);
  }
  
  /** Each element becomes itself modulo the given scalar. */
  def %= (s : Double) = {
    this(activeDomain) = ((x:Double) => x % s);
    this.default %= s;
  }
  
  //
  // Assignments and updates from another PartialMap.
  //
  
  /** Assigns each element in this map to the corresponding value in the other map. */
  def :=  (t : PartialMap[I,Double]) {
    ensure(t);
    this(this.activeDomain ++ t.activeDomain) = ((i : I, x : Double) => t(i));
    this.default = t.default;
  }
  
  /** Multiplies each value in this map by the corresponding value in the other map. */
  def :*= (t : PartialMap[I,Double]) {
    ensure(t);
    // if our default is 0 then we can skip active iterator in the other domain
    val domain = {
      if (this.default == 0.0) (this.activeDomain)
      else                     (this.activeDomain ++ t.activeDomain)
    }
    this(domain) = ((i : I, x : Double) => x*t(i));
    this.default = this.default * t.default;
  }

  /** Divides each value in this map by the corresponding value in the other map. */
  def :/= (t : PartialMap[I,Double]) {
    ensure(t);
    this(this.activeDomain ++ t.activeDomain) = ((i : I, x : Double) => x/t(i));
    this.default = this.default / t.default;
  }
  
  /** Increments each value in this map by the corresponding value in the other map. */
  def :+= (t : PartialMap[I,Double]) {
    ensure(t);
    if (t.default == 0) {
      for (i <- t.activeDomain) {
        this(i) += t(i);
      }
    } else {
      this(this.activeDomain ++ t.activeDomain) = ((i : I, x : Double) => x+t(i));
      this.default += t.default;
    }
  }
  
  /** Decrements each value in this map by the corresponding value in the other map. */
  def :-= (t : PartialMap[I,Double]) {
    ensure(t);
    if (t.default == 0) {
      for (i <- t.activeDomain) {
        this(i) -= t(i);
      }
    } else {
      this(this.activeDomain ++ t.activeDomain) = ((i : I, x : Double) => x-t(i));
      this.default -= t.default;
    }
  }

  /** Raises each value in this map by the corresponding value in the other map. */
  def :^= (t : PartialMap[I,Double]) {
    ensure(t);
    this(this.activeDomain ++ t.activeDomain) = ((i : I, x : Double) => Math.pow(x,t(i)));
    this.default = Math.pow(this.default, t.default);
  }
  
  /** Modulos each value in this map by the corresponding value in the other map. */
  def :%= (t : PartialMap[I,Double]) {
    ensure(t);
    this(this.activeDomain ++ t.activeDomain) = ((i : I, x : Double) => x%t(i));
    this.default = this.default % t.default;
  }
  
  /** += with another PartialMap is a fixed alias for :+= */
  final def += (t : PartialMap[I,Double]) = this.:+=(t);
  
  /** -= with another PartialMap is a fixed alias for :-= */
  final def -= (t : PartialMap[I,Double]) = this.:-=(t);
  
  //
  // Assignments and updates from an op
  //
  
  /** Returns the partial map representing this tensor op skipping negations. */
  private def getPartialMap[V<:Tensor[I],S<:TensorShape] (op : TensorOp[V,S]) : PartialMap[I,Double] = {
    op match {
      case TensorNegation(n) => n.value.map( (x:Double) => -x);
      case _ => op.value.asInstanceOf[PartialMap[I,Double]];
    }
  }

  /** Assigns each element in this map to the corresponding value as returned by the given operation. */
  def := [S<:TensorShapes.PublicShape] (op : TensorOp[I,_,_,S]) : Unit = {
    this := op.value.asInstanceOf[PartialMap[I,Double]];
  }
  
  /** Increments each element in this map by the corresponding value as returned by the given operation. */
  def :+= [V<:Tensor[I]] (op : TensorOp[V,_]) : Unit = {
    op match {
      case TensorMultScalar(m, s) if (s != 0) => {
        val t = getPartialMap(m);
        if (t.default == 0) {
          for (i <- t.activeDomain) {
            this(i) += t(i) * s;
          }
        } else {
          this.default += t.default * s;
          this(this.activeDomain ++ t.activeDomain) = ((i : I, x : Double) => x + (t(i) * s));
        }
      }
      case ScalarDivTensor(s, m) => {
        val t = getPartialMap(m);
        this.default += (s / t.default);
        this(this.activeDomain ++ t.activeDomain) = ((i : I, x : Double) => x + (s / t(i)));
      }
      case TensorPlusScalar(m, s) => {
        val t = getPartialMap(m);
        this.default += (t.default + s);
        this(this.activeDomain ++ t.activeDomain) = ((i : I, x : Double) => x + (t(i) + s));
      }
      case _ => this :+= op.value.asInstanceOf[PartialMap[I,Double]];
    }
  }
  
  /** += is a fixed alias for :+=  */
  final def += [V<:Tensor[I]]  (op : TensorOp[V,_]) = this.:+=(op);

  /** Make Scala happy about inheritance */
  final def :+= [V<:Tensor[I]]  (op : V with TensorOp[V,_]) { this.:+=(op:PartialMap[I,Double]); }

  /** Make Scala happy about inheritance */
  final def += [V<:Tensor[I]]  (op : V with TensorOp[V,_]) { this.:+=(op:PartialMap[I,Double]); }

  /** Decrements each element in this map by the corresponding value as returned by the given operation. */
  def :-= [V<:Tensor[I]] (op : TensorOp[V,_]) : Unit = {
    op match {
      case TensorMultScalar(m, s) if (s != 0) => {
        val t = getPartialMap(m);
        if (t.default == 0) {
          for (i <- t.activeDomain) {
            this(i) -= t(i) * s;
          }
        } else {
          this.default -= t.default * s;
          this(this.activeDomain ++ t.activeDomain) = ((i : I, x : Double) => x - (t(i) * s));
        }
      }
      case ScalarDivTensor(s, m) => {
        val t = getPartialMap(m);
        this.default -= (s / t.default);
        this(this.activeDomain ++ t.activeDomain) = ((i : I, x : Double) => x - (s / t(i)));
      }
      case TensorPlusScalar(m, s) => {
        val t = getPartialMap(m);
        this.default -= (t.default + s);
        this(this.activeDomain ++ t.activeDomain) = ((i : I, x : Double) => x - (t(i) + s));
      }
      case _ => this :-= op.value.asInstanceOf[PartialMap[I,Double]];
    }
  }
  
  /** -= is a fixed alias for :-= */
  final def -= [V<:Tensor[I]] (op : TensorOp[V,_]) = this.:-=(op);


  /** Make Scala happy about inheritance */
  final def :-= [V<:Tensor[I]]  (op : V with TensorOp[V,_]) { this.:-=(op:PartialMap[I,Double]); }

  /** Make Scala happy about inheritance */
  final def -= [V<:Tensor[I]]  (op : V with TensorOp[V,_]) { this.:-=(op:PartialMap[I,Double]); }

  
  /** Multiplies each element in this map by the corresponding value as returned by the given operation. */
  def :*= [V<:Tensor[I],S<:TensorShapes.PublicShape] (op : TensorOp[V,S]) : Unit = {
    op match {
      case TensorMultScalar(m, s) => {
        val t = getPartialMap(m);
        this.default *= (t.default * s);
        this(this.activeDomain ++ t.activeDomain) = ((i : I, x : Double) => x * (t(i) * s));
      }
      case ScalarDivTensor(s, m) => {
        val t = getPartialMap(m);
        this.default *= (s / t.default);
        this(this.activeDomain ++ t.activeDomain) = ((i : I, x : Double) => x * (s / t(i)));
      }
      case TensorPlusScalar(m, s) => {
        val t = getPartialMap(m);
        this.default *= (t.default + s);
        this(this.activeDomain ++ t.activeDomain) = ((i : I, x : Double) => x * (t(i) + s));
      }
      case _ => this :*= op.value;
    }
  }

  /** Make Scala happy about inheritance */
  final def :*= [V<:Tensor[I]]  (op : V with TensorOp[V,_]) { this.:*=(op:PartialMap[I,Double]); }

  /** Divides each element in this map by the corresponding value as returned by the given operation. */
  def :/= [V<:Tensor[I],S<:TensorShapes.PublicShape] (op : TensorOp[V,S]) : Unit = {
    op match {
      case TensorMultScalar(m, s) => {
        val t = getPartialMap(m);
        this.default /= (t.default * s);
        this(this.activeDomain ++ t.activeDomain) = ((i : I, x : Double) => x / (t(i) * s));
      }
      case ScalarDivTensor(s, m) => {
        val t = getPartialMap(m);
        this.default /= (s / t.default);
        this(this.activeDomain ++ t.activeDomain) = ((i : I, x : Double) => x / (s / t(i)));
      }
      case TensorPlusScalar(m, s) => {
        val t = getPartialMap(m);
        this.default /= (t.default + s);
        this(this.activeDomain ++ t.activeDomain) = ((i : I, x : Double) => x / (t(i) + s));
      }
      case _ => this :/= op.value;
    }
  }

  /** Make Scala happy about inheritance */
  final def :/= [V<:Tensor[I]]  (op : V with TensorOp[V,_]) { this.:/=(op:PartialMap[I,Double]); }

  /** Raises each element in this map to the power (in the corresponding value) in the value returned by the given operation. */
  def :^= [V<:Tensor[I],S<:PublicShape] (op : TensorOp[V,S]) : Unit =
    this :^= op.value.asInstanceOf[PartialMap[I,Double]];
  
  /** Make Scala happy about inheritance */
  final def :^= [V<:Tensor[I]]  (op : V with TensorOp[V,_]) { this.:^=(op:PartialMap[I,Double]); }

  /** Approximate equality at a given tolerance level. */
  def =~= (tolerance : Double)(that : Tensor[I]) : Boolean = {
    (this eq that) ||
    (
     (that canEqual this) &&
     (this.domain == that.domain) &&
     { val joint = (this join that)((a,b) => Math.abs(a - b) < tolerance);
       ((joint.default == true || joint.activeDomain.size == joint.domain.size)
       && !joint.activeValues.contains(false));
     }
    );
  }

  /** Approximate equality using the default Tensor.TOLERANCE value. */
  def =~= (that : Tensor[I]) : Boolean =
    this.=~=(Tensor.TOLERANCE)(that);
  
  /** Returns !(this.=~=(tolerance)(that)) */
  def !~= (tolerance : Double)(that : Tensor[I]) : Boolean =
    ! this.=~=(tolerance)(that);
  
  /** Returns !(this.=~=(that)) */
  def !~= (that : Tensor[I]) : Boolean =
    ! this.=~=(that);
}

object Tensor {
  class CreateException(msg : String) extends RuntimeException(msg);
  
  val TOLERANCE = 1e-8;
}

<<<<<<< HEAD
/** A one-axis tensor is defined on single iterator from a domain. */
trait Tensor1[I] extends Tensor[I] with TensorSelfOp[I,Tensor1[I],Shape1Col] {
=======
/** A one-axis tensor is defined on single elements from a domain. */
trait Tensor1[I] extends Tensor[I] {
  /** Returns the k-norm of this tensor.  Calls scalala.Scalala.norm(this). */
  def norm(k : Double) =
    scalala.Scalala.norm(this, k);
>>>>>>> 0afac521

  /** Returns the inner product of this tensor with another. */
  def dot(that : Tensor1[I]) : Double = {
    ensure(that);
    
    if (this.default == 0.0 || that.default == 0.0) {
      var sum = 0.0;
      for (k <- this.activeDomain ** that.activeDomain) {
        sum += (this(k) * that(k));
      }
      sum;
    } else {
      var sum = 0.0;
      for (value <- this.join(that)(_ * _).valuesIterator) {
        sum += value;
      }
      sum;
    }
  }


  def +=(t: Tensor1[I]) { super.+=(t:PartialMap[(I),Double]) }
  def -=(t: Tensor1[I]) { super.-=(t:PartialMap[(I),Double]) }
  def :+=(t: Tensor1[I]) { super.:+=(t:PartialMap[(I),Double]) }
  def :-=(t: Tensor1[I]) { super.:-=(t:PartialMap[(I),Double]) }
  def :*=(t: Tensor1[I]) { super.:*=(t:PartialMap[(I),Double]) }
  def :/=(t: Tensor1[I]) { super.:/=(t:PartialMap[(I),Double]) }
  def :^=(t: Tensor1[I]) { super.:^=(t:PartialMap[(I),Double]) }

}

object Tensor1 {
  import scalala.tensor.operators._;
}

/** A two-axes tensor is defined on pairs of iterator from two domains. */
trait Tensor2[I1,I2] extends Tensor[(I1,I2)] with TensorSelfOp[(I1,I2),Tensor2[I1,I2],Shape2] {
  /** Gets the value indexed by (i,j). */
  def apply(i : I1, j : I2) : Double;
  
  /** Updates the value indexed by (i,j). */
  def update(i : I1, j : I2, value : Double) : Unit;
  
  /** Returns the domain of this tensor, typed as a Domain2. */
  override def domain : ProductSet[I1,I2];
  
  /** Fixed alias for apply(i,j). */
  @inline final override def apply(pos : (I1,I2)) = apply(pos._1, pos._2);
  
  /** Fixed alias for update(i,j,value). */
  @inline final override def update(pos : (I1,I2), value : Double) : Unit = update(pos._1, pos._2, value);
  
  /** Returns a transposed view of this matrix. */
  def transpose : Tensor2[I2,I1] = new {
    val inner = Tensor2.this;
  } with Tensor2.Transpose[I1,I2] {
    def like : Tensor2[I2,I1] = inner.like.transpose;
  }
  
  /** Selects a row from this Tensor2 as a Tensor1. */
  def getRow(row : I1) : Tensor1[I2]
  
  /** Selects a column from this Tensor2 as a Tensor1. */
  def getCol(col : I2) : Tensor1[I1]
  
  /** Gets the active domain in the given row. */
  def activeDomainInRow(row : I1) : MergeableSet[I2] = {
    new MergeableSet[I2] {
      override def iterator = Tensor2.this.activeDomain.iterator.filter(_._1 == row).map(_._2);
      override def contains(col : I2) = Tensor2.this.activeDomain.contains((row,col));
    };
  }
  
  /** Gets the active domain in the given column. */
  def activeDomainInCol(col : I2) : MergeableSet[I1] = {
    new MergeableSet[I1] {
      override def iterator = Tensor2.this.activeDomain.iterator.filter(_._2 == col).map(_._1);
      override def contains(row : I1) = Tensor2.this.activeDomain.contains((row,col));
    };
  }

  def +=(t: Tensor2[I1,I2]) { super.+=(t:PartialMap[(I1,I2),Double]) }
  def -=(t: Tensor2[I1,I2]) { super.-=(t:PartialMap[(I1,I2),Double]) }
  def :+=(t: Tensor2[I1,I2]) { super.:+=(t:PartialMap[(I1,I2),Double]) }
  def :-=(t: Tensor2[I1,I2]) { super.:-=(t:PartialMap[(I1,I2),Double]) }
  def :*=(t: Tensor2[I1,I2]) { super.:*=(t:PartialMap[(I1,I2),Double]) }
  def :/=(t: Tensor2[I1,I2]) { super.:/=(t:PartialMap[(I1,I2),Double]) }
  def :^=(t: Tensor2[I1,I2]) { super.:^=(t:PartialMap[(I1,I2),Double]) }

}

/**
 * Companion object to Tensor2.
 * 
 * @author dramage
 */
object Tensor2 {
  trait Projection[I1,I2] extends Tensor2[I1,I2] {
    val inner : Tensor2[I1,I2];
    
    override def domain =
      inner.domain;
    
    override def apply(row : I1, col : I2) =
      inner.apply(row,col);
    
    override def update(row : I1, col : I2, value : Double) =
      inner.update(row,col,value);
    
    override def activeDomain : MergeableSet[(I1,I2)] =
      inner.activeDomain;
    
    override def transpose =
      inner.transpose
    
    override def getRow(row : I1) =
      inner.getRow(row);
    
    override def getCol(col : I2) =
      inner.getCol(col);
    
    override def activeDomainInRow(row : I1) =
      inner.activeDomainInRow(row);
    
    override def activeDomainInCol(col : I2) =
      inner.activeDomainInCol(col);
  }
  
  trait Transpose[I1,I2] extends Tensor2[I2,I1] {
    val inner : Tensor2[I1,I2];
    
    override def domain =
      inner.domain.transpose;
    
    override def apply(row : I2, col : I1) =
      inner.apply(col, row);
      
    override def update(row : I2, col : I1, value : Double) =
      inner.update(col, row, value);
    
    override def copy =
      inner.copy.asInstanceOf[Tensor2[I1,I2]].transpose;
    
    override def activeDomain : MergeableSet[(I2,I1)] = {
      new MergeableSet[(I2,I1)] {
        override def size = inner.activeDomain.size;
        override def iterator = inner.activeDomain.iterator.map(tup => (tup._2,tup._1));
        override def contains(i : (I2,I1)) = inner.activeDomain.contains((i._2,i._1));
      };
    }
    
    override def transpose = inner;
    
    override def getRow(col : I2) =
      inner.getCol(col);
    
    override def getCol(row : I1) =
      inner.getRow(row);
    
    override def activeDomainInRow(col : I2) =
      inner.activeDomainInCol(col);
    
    override def activeDomainInCol(row : I1) =
      inner.activeDomainInRow(row);
  }
}<|MERGE_RESOLUTION|>--- conflicted
+++ resolved
@@ -257,11 +257,6 @@
       case TensorNegation(n) => n.value.map( (x:Double) => -x);
       case _ => op.value.asInstanceOf[PartialMap[I,Double]];
     }
-  }
-
-  /** Assigns each element in this map to the corresponding value as returned by the given operation. */
-  def := [S<:TensorShapes.PublicShape] (op : TensorOp[I,_,_,S]) : Unit = {
-    this := op.value.asInstanceOf[PartialMap[I,Double]];
   }
   
   /** Increments each element in this map by the corresponding value as returned by the given operation. */
@@ -429,16 +424,11 @@
   val TOLERANCE = 1e-8;
 }
 
-<<<<<<< HEAD
 /** A one-axis tensor is defined on single iterator from a domain. */
 trait Tensor1[I] extends Tensor[I] with TensorSelfOp[I,Tensor1[I],Shape1Col] {
-=======
-/** A one-axis tensor is defined on single elements from a domain. */
-trait Tensor1[I] extends Tensor[I] {
   /** Returns the k-norm of this tensor.  Calls scalala.Scalala.norm(this). */
   def norm(k : Double) =
     scalala.Scalala.norm(this, k);
->>>>>>> 0afac521
 
   /** Returns the inner product of this tensor with another. */
   def dot(that : Tensor1[I]) : Double = {
