/*
 * Distributed as part of Scalala, a linear algebra library.
 * 
 * Copyright (C) 2008- Daniel Ramage
 * 
 * This library is free software; you can redistribute it and/or
 * modify it under the terms of the GNU Lesser General Public
 * License as published by the Free Software Foundation; either
 * version 2.1 of the License, or (at your option) any later version.

 * This library is distributed in the hope that it will be useful,
 * but WITHOUT ANY WARRANTY; without even the implied warranty of
 * MERCHANTABILITY or FITNESS FOR A PARTICULAR PURPOSE.  See the GNU
 * Lesser General Public License for more details.

 * You should have received a copy of the GNU Lesser General Public
 * License along with this library; if not, write to the Free Software
 * Foundation, Inc., 51 Franklin Street, Fifth Floor, Boston, MA 02110 USA 
 */
package scalala;

import scalala.library._;
import scala.collection.mutable.ArrayOps;

/**
 * A matlab-like environment and syntax for scala.  This is the default
 * library, using all modules in the scalala.library package.  The
 * companion object inherits this trait, so all of Scalala
 * can be imported with the single line import scalala.Scalala._;
 * 
 * Where a function shares its name with a Matlab function, the
 * behavior should be more or less consist with its Matlab
 * counterpart. The primary difference is that some commands that normally
 * return an n x n square matrix now return a column vector of size n. e.g.
 * ones(n) here is a vector that would be ones(n,1) in matlab.  The
 * main reason for the distinction is that Vector and Matrix are
 * different types in MTJ, so ones(n,1) returns a Matrix of size n by 1
 * which shouldn't need its own conversion back to a vector.
 * 
 * @author dramage
 */
trait Scalala extends Library
  with Implicits
  with Operators
  with Traversables
  with Matrices
  with Vectors
  with Plotting
  with Random
  with Statistics
  with IO
{
  // This object inherits all its method from the component mixins.
}

/**
 * Global object for importing the entire Scalala environment.
 * 
 * @author dramage
 */
object Scalala extends Scalala
{
  // This object inherits all its method from the component mixins.
}

/**
 * The global test suite.
 * 
 * @author dramage
 */
object ScalalaTestSuite extends Scalala
  with scalala.collection.MergeableSetTest
  with scalala.tensor.operators.OperatorTest
  with scalala.tensor.sparse.SparseVectorTest
  with scalala.tensor.sparse.SparseHashVectorTest
  with scalala.tensor.sparse.SparseBinaryVectorTest
  with scalala.tensor.sparse.SingletonBinaryVectorTest
<<<<<<< HEAD
  with PartialMapsTest
=======
  with scalala.tensor.adaptive.AdaptiveVectorTest
>>>>>>> e145209e
  with VectorsTest
  with StatisticsTest
  with ScalalaTest.TestConsoleMain
{
  // This object inherits all its method from the component mixins.
}


/**
 * The global profiling suite.
 * 
 * @author dramage
 */
object ScalalaProfilingSuite extends Scalala
  with ScalalaProfiling
  with ScalalaTest.TestConsoleMain
{
    
//  test("SparseBinaryVectorMultAdd") {
//    import scalala.tensor.dense._;
//    import scalala.tensor.sparse._;
//    
//    val iter = 100;
//    val n = 50000;
//    
//    val direct = profile(iter) {
//      val dv = new DenseVector(n);
//      val sv = new SparseBinaryVector(n,Array(1,20,300,4000,4500,4999));
//      for(i <- sv.activeDomain) {
//        dv(i) += sv(i) * 1.0
//      }
//    }
//    
//    val operator = profile(iter) {
//      val dv = new DenseVector(n);
//      val sv = new SparseBinaryVector(n,Array(1,20,300,4000,4500,4999));
//      dv += sv * 1.0;
//    }
//    
//    printf("%g %g\n", direct, operator);
//  }
  
  test("SparseBinaryVectorActiveDomain") {
    import scalala.tensor.sparse._;
    import scalala.collection.MergeableSet;

    val iter = 2000;
    val n = 5000;

    val direct = profile(iter) {
      val sv = new SparseBinaryVector(n,Array(1,20,300,4000,4500,4999));
      for(i<- 0 until iter)
        for(idx <- (sv.index:ArrayOps[Int]))
          0;
    }

    def activeDomain(sv:SparseBinaryVector) = new MergeableSet[Int] {
      override def size = sv.used;
      override def contains(i : Int) = sv.findOffset(i) >= 0;
      override def iterator =
        if (sv.used==sv.index.length) (sv.index:ArrayOps[Int]).iterator;
          else (sv.index:ArrayOps[Int]).view.take(sv.used).iterator;
    }

    val indirect = profile(iter) {
      val sv = new SparseBinaryVector(n,Array(1,20,300,4000,4500,4999));
      for(i<- 0 until iter)
        for(idx <- activeDomain(sv))
          0;
    }

    val default = profile(iter) {
      val sv = new SparseBinaryVector(n,Array(1,20,300,4000,4500,4999));
      for(i<- 0 until iter)
        for(idx <- sv.activeDomain)
          0;
    }

    printf("%g %g %g\n", direct, indirect, default);
  }
  
  test("SparseVector vs SparseHashVector") {
    import scalala.tensor.sparse._;
    
    val iter = 100;
    val n = 50000;
    
    println();
    
    for (m <- 100 to 5000 by 500) {
      val profileSparseVector = profile(iter) {
        val rand = new java.util.Random(m);
        val x = new SparseVector(n);
        var i = 0;
        while (i < m) {
          x(rand.nextInt(n)) = rand.nextDouble;
          i += 1;
        }
      }

      val profileInt2DoubleCounter = profile(iter) {
        val rand = new java.util.Random(m);
        val x = new SparseHashVector(n);
        var i = 0;
        while (i < m) {
          x(rand.nextInt(n)) = rand.nextDouble;
          i += 1;
        }
      }
      
      printf("% 5d %01.6f %01.6f\n", m, profileSparseVector, profileInt2DoubleCounter);
    }
  }
}<|MERGE_RESOLUTION|>--- conflicted
+++ resolved
@@ -75,11 +75,8 @@
   with scalala.tensor.sparse.SparseHashVectorTest
   with scalala.tensor.sparse.SparseBinaryVectorTest
   with scalala.tensor.sparse.SingletonBinaryVectorTest
-<<<<<<< HEAD
+  with scalala.tensor.adaptive.AdaptiveVectorTest
   with PartialMapsTest
-=======
-  with scalala.tensor.adaptive.AdaptiveVectorTest
->>>>>>> e145209e
   with VectorsTest
   with StatisticsTest
   with ScalalaTest.TestConsoleMain
