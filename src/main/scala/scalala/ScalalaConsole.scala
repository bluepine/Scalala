/*
 * Distributed as part of Scalala, a linear algebra library.
 * 
 * Copyright (C) 2008- Daniel Ramage
 * 
 * This library is free software; you can redistribute it and/or
 * modify it under the terms of the GNU Lesser General Public
 * License as published by the Free Software Foundation; either
 * version 2.1 of the License, or (at your option) any later version.

 * This library is distributed in the hope that it will be useful,
 * but WITHOUT ANY WARRANTY; without even the implied warranty of
 * MERCHANTABILITY or FITNESS FOR A PARTICULAR PURPOSE.  See the GNU
 * Lesser General Public License for more details.

 * You should have received a copy of the GNU Lesser General Public
 * License along with this library; if not, write to the Free Software
 * Foundation, Inc., 51 Franklin Street, Fifth Floor, Boston, MA 02110 USA 
 */
package scalala;

/**
 * Runs Scalala in a console.
 * 
 * @author dlwh,dramage
 */
object ScalalaConsole {
  def main(args : Array[String]) {
    // read scalala.scala to a tmp file
    val stream = this.getClass.getClassLoader.getResourceAsStream("scalala.scala");
    val file = java.io.File.createTempFile("scalala-startup-", ".scala");
    file.deleteOnExit;
    val fos = new java.io.PrintStream(new java.io.FileOutputStream(file));
    for (line <- scala.io.Source.fromInputStream(stream).getLines()) {
      fos.print(line);
    }
    fos.close();

<<<<<<< HEAD
    val method = Class.forName("scala.tools.nsc.MainGenericRunner").getMethod(
      "main", classOf[Array[String]]);
    val aurg : Array[String] = (Array[String]("-i",file.toString,"-classpath",System.getProperty("java.class.path"))++args)
    method.invoke(null, aurg:AnyRef);
    exit(0);
=======
    // redirect to invoking the standard scala main method
    val method = Class.forName("scala.tools.nsc.MainGenericRunner").
      getMethod("main", classOf[Array[String]]);

    // augmented arguments
    val aurg : Object = (
      List[String](
        "-nocompdaemon",
        "-classpath", System.getProperty("java.class.path"),
        "-no-specialization",
        "-usejavacp",
        "-i", file.getAbsolutePath
      ) ++ args
    ).toArray[String];

    method.invoke(null, aurg);
>>>>>>> 88101cf8
  }
}<|MERGE_RESOLUTION|>--- conflicted
+++ resolved
@@ -36,13 +36,6 @@
     }
     fos.close();
 
-<<<<<<< HEAD
-    val method = Class.forName("scala.tools.nsc.MainGenericRunner").getMethod(
-      "main", classOf[Array[String]]);
-    val aurg : Array[String] = (Array[String]("-i",file.toString,"-classpath",System.getProperty("java.class.path"))++args)
-    method.invoke(null, aurg:AnyRef);
-    exit(0);
-=======
     // redirect to invoking the standard scala main method
     val method = Class.forName("scala.tools.nsc.MainGenericRunner").
       getMethod("main", classOf[Array[String]]);
@@ -59,6 +52,5 @@
     ).toArray[String];
 
     method.invoke(null, aurg);
->>>>>>> 88101cf8
   }
 }