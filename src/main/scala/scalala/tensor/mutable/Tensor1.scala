/*
 * Distributed as part of Scalala, a linear algebra library.
 *
 * Copyright (C) 2008- Daniel Ramage
 *
 * This library is free software; you can redistribute it and/or
 * modify it under the terms of the GNU Lesser General Public
 * License as published by the Free Software Foundation; either
 * version 2.1 of the License, or (at your option) any later version.
 *
 * This library is distributed in the hope that it will be useful,
 * but WITHOUT ANY WARRANTY; without even the implied warranty of
 * MERCHANTABILITY or FITNESS FOR A PARTICULAR PURPOSE.  See the GNU
 * Lesser General Public License for more details.
 *
 * You should have received a copy of the GNU Lesser General Public
 * License along with this library; if not, write to the Free Software
 * Foundation, Inc., 51 Franklin Street, Fifth Floor, Boston, MA 02110 USA
 */
package scalala;
package tensor;
package mutable;

import domain.Domain1;

import scalala.scalar.Scalar;

/**
 * Implementation trait for mutable Tensor1 instances.
 *
 * @author dramage
 */
trait Tensor1Like
[@specialized(Int,Long) K, @specialized(Int,Long,Float,Double) V,
 +D<:Domain1[K], +This<:Tensor1[K,V]]
extends tensor.Tensor1Like[K,V,D,This] with TensorLike[K,V,D,This];

/**
 * Mutable tensor.Tensor1.
 *
 * @author dramage
 */
trait Tensor1
[@specialized(Int,Long) K, @specialized(Int,Long,Float,Double) V]
extends tensor.Tensor1[K,V] with Tensor[K,V]
with Tensor1Like[K,V,Domain1[K],Tensor1[K,V]];

object Tensor1 {
<<<<<<< HEAD
  /** Constructs an open-domain tensor seeded with the given values. */
  def apply[K,V:Scalar](values : (K,V)*) : Tensor1[K,V] = {
    new Impl[K,V](scala.collection.mutable.Map(values :_*)) with Tensor.OpenDomain[K,V];
  }

=======
>>>>>>> 328229c6
  /** Constructs a closed-domain tensor for the given domain. */
  def apply[K,V:Scalar](domain : Domain1[K]) =
    Tensor1Col(domain);
}
<|MERGE_RESOLUTION|>--- conflicted
+++ resolved
@@ -46,14 +46,6 @@
 with Tensor1Like[K,V,Domain1[K],Tensor1[K,V]];
 
 object Tensor1 {
-<<<<<<< HEAD
-  /** Constructs an open-domain tensor seeded with the given values. */
-  def apply[K,V:Scalar](values : (K,V)*) : Tensor1[K,V] = {
-    new Impl[K,V](scala.collection.mutable.Map(values :_*)) with Tensor.OpenDomain[K,V];
-  }
-
-=======
->>>>>>> 328229c6
   /** Constructs a closed-domain tensor for the given domain. */
   def apply[K,V:Scalar](domain : Domain1[K]) =
     Tensor1Col(domain);
