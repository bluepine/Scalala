--- conflicted
+++ resolved
@@ -17,15 +17,9 @@
  * License along with this library; if not, write to the Free Software
  * Foundation, Inc., 51 Franklin Street, Fifth Floor, Boston, MA 02110 USA
  */
-<<<<<<< HEAD
-package scalala.tensor.domain
-
-import collection.TraversableLike
-=======
 package scalala;
 package tensor;
 package domain;
->>>>>>> 328229c6
 
 /**
  * Implementation trait for domains of a DomainFunction, representing
@@ -55,379 +49,6 @@
 extends DomainLike[A, Domain[A]];
 
 /**
-<<<<<<< HEAD
- * Implementation trait for a domain that can be traversed.  Default
- * equality check returns true if this eq other or if this and other
- * traverse the same elements in the same order.
- *
- * @author dramage
- */
-trait IterableDomainLike[@specialized(Int,Long) A, +This<:IterableDomain[A]]
-extends Traversable[A] with DomainLike[A,This]  { outer =>
-  /** Applies the given function to every element of the domain. */
-  def foreach[O](f : A => O);
-
-  /** Iterates over the elements of the domain. */
-  def iterator : Iterator[A];
-
-  override def repr = this.asInstanceOf[This];
-
-  /** Constructs the union of this and the other domain. */
-  def union(that : IterableDomain[A]) : IterableDomain[A] = {
-    new IterableDomain[A] with UnionDomainLike[A,IterableDomain[A]] {
-      override def a = outer.repr;
-      override def b = that;
-    }
-  }
-
-  /** Number of elements in the domain. */
-  def size : Int;
-
-  def toArray(implicit mf : Manifest[A]) =
-    iterator.toArray;
-
-  override def equals(other : Any) = other match {
-    case that : IterableDomain[_] =>
-      (this eq that) || (this.iterator zip that.iterator).forall(tup => tup._1 == tup._2);
-    case _ =>
-      false;
-  }
-}
-
-/**
- * A domain that can be traversed.
- *
- * @author dramage
- */
-trait IterableDomain[@specialized(Int,Long) A]
-extends Domain[A] with Iterable[A] with IterableDomainLike[A,IterableDomain[A]];
-
-/**
- * Trait that represents the onion of two domains.
- *
- * @author dramage
- */
-trait UnionDomainLike[@specialized(Int,Long) A, +This<:IterableDomain[A]]
-extends IterableDomainLike[A, This] {
-  def a : IterableDomain[A];
-  def b : IterableDomain[A];
-  
-  override def size = {
-    var s = 0;
-    foreach(k => { s += 1; })
-    s
-  }
-
-  override def foreach[O](fn : A=>O) = {
-    a.foreach(fn);
-    b.foreach(k => if (!a.contains(k)) fn(k));
-  }
-
-  override def iterator =
-    a.iterator ++ b.iterator.filterNot(a.contains);
-
-  override def contains(key : A) : Boolean =
-    a.contains(key) || b.contains(key);
-
-  override def equals(other : Any) = other match {
-    case that : UnionDomainLike[_,_] => this.a == that.a && this.b == that.b;
-    case _ => super.equals(other);
-  }
-}
-
-/**
- * A domain that explicitly has only one element, i.e. A is not a tuple.
- *
- * @author dramage
- */
-trait Domain1Like[@specialized(Int,Long) A, +This<:Domain1[A]]
-extends IterableDomainLike[A,This] { outer =>
-
-  /** Constructs the union of this and the other domain. */
-  override def union(that : IterableDomain[A]) : IterableDomain[A] = that match {
-    case d1 : Domain1[_] => this.union(d1.asInstanceOf[Domain1[A]]);
-    case _ => super.union(that);
-  }
-
-  /** Constructs the union of this and the other domain. */
-  def union(that : Domain1[A]) : Domain1[A] = {
-    new Domain1[A] with UnionDomainLike[A,Domain1[A]] {
-      override def a = outer.repr;
-      override def b = that;
-    }
-  }
-
-  def product[B,That<:Domain1[B]](that : That) =
-    Domain2(repr,that);
-}
-
-/**
- * A domain that explicitly has only one element, i.e. A is not a tuple.
- *
- * @author dramage
- */
-trait Domain1[@specialized(Int,Long) A]
-extends IterableDomain[A] with Domain1Like[A,Domain1[A]];
-
-/**
- * The domain of elements from a specific set.
- *
- * @author dramage
- */
-case class SetDomain[@specialized(Int,Long) A](set : scala.collection.Set[A])
-extends Domain1[A] with Domain1Like[A,SetDomain[A]] {
-
-  override def size =
-    set.size;
-
-  override def foreach[O](fn : A=>O) =
-    set.foreach(fn);
-
-  override def iterator =
-    set.iterator;
-
-  override def contains(key : A) : Boolean =
-    set.contains(key);
-
-  override def equals(other : Any) = other match {
-    case SetDomain(s) => this.set == s;
-    case that : Domain[_] => super.equals(that);
-    case _ => false;
-  }
-}
-
-/**
- * The domain of indices: ints starting from 0 up to a bounded size.
- *
- * @author dramage
- */
-case class IndexDomain(override val size : Int)
-extends Domain1[Int] with Domain1Like[Int,IndexDomain] {
-  override def foreach[O](fn : Int=>O) = {
-    var i = 0;
-    while (i < size) {
-      fn(i);
-      i += 1;
-    }
-  }
-
-  override def product[B,That<:Domain1[B]](that : That) = that match {
-    case IndexDomain(otherSize) => TableDomain(size,otherSize);
-    case _ => super.product[B,That](that);
-  }
-
-  override def toIndexedSeq[B>:Int] = Range(0,size);
-    
-  override def contains(key : Int) =
-    key >= 0 && key < size;
-
-  override def union(other : IterableDomain[Int]) = other match {
-    case that : IndexDomain => IndexDomain(this.size max that.size);
-    case _ => super.union(other);
-  }
-
-  override def iterator =
-    Iterator.range(0, size);
-
-  override def equals(other : Any) = other match {
-    case IndexDomain(s) => this.size == s;
-    case that : Domain[_] => super.equals(that);
-    case _ => false;
-  }
-}
-
-/**
- * Implementation trait for a domain containing all pairs from
- * two underlying domains.
- *
- * @author dramage
- */
-trait Domain2Like
-[@specialized(Int,Long) A1, @specialized(Int,Long) A2,
- +D1 <: Domain1[A1] with Domain1Like[A1,D1],
- +D2 <: Domain1[A2] with Domain1Like[A2,D2],
- +Transpose <: Domain2Like[A2,A1,D2,D1,This,Transpose],
- +This <: Domain2Like[A1,A2,D1,D2,Transpose,This]]
-extends IterableDomain[(A1,A2)] with DomainLike[(A1,A2),This] {
-  /** Row-space domain. */
-  def _1 : D1;
-
-  /** Col-space domain. */
-  def _2 : D2;
-
-  /** Constructs the union of this and the other domain. */
-  override def union(that : IterableDomain[(A1,A2)]) : IterableDomain[(A1,A2)] = that match {
-    case d1 : Domain2[_,_] => {
-      val casted = d1.asInstanceOf[Domain2[A1,A2]];
-      Domain2(this._1 union casted._1, this._2 union casted._2);
-    }
-    case _ => super.union(that);
-  }
-
-  /** Returns the transpose of this domain. */
-  def transpose : Transpose;
-
-  override def foreach[O](fn : ((A1,A2)) => O) =
-    for (k1 <- _1.iterator; k2 <- _2.iterator) fn((k1,k2));
-
-  /** Iterators all elements of this domain. */
-  override def iterator =
-    for (k1 <- _1.iterator; k2 <- _2.iterator) yield (k1,k2);
-
-  /** Returns true if a1 is in the row space and a2 is in the col space. */
-  def contains(a1 : A1, a2 : A2) =
-    _1.contains(a1) && _2.contains(a2);
-
-  /** Defers to contains(tup._1, tup._2). */
-  final override def contains(tup : (A1,A2)) =
-    contains(tup._1, tup._2);
-
-  override def equals(other : Any) = other match {
-    case that : Domain2[_,_] =>
-      this._1 == that._1 && this._2 == that._2;
-    case _ => super.equals(other);
-  }
-}
-
-/**
- * All pairs of elements from D1 and D2, both iterable domains.
- *
- * @author dramage
- */
-trait Domain2
-[@specialized(Int,Long) A1, @specialized(Int,Long) A2]
-extends Product2[Domain1[A1],Domain1[A2]] with IterableDomain[(A1,A2)]
-with Domain2Like[A1,A2,Domain1[A1],Domain1[A2],Domain2[A2,A1],Domain2[A1,A2]] {
-
-  def transpose =
-    Domain2[A2,A1](_2,_1);
-
-  override def size =
-    _1.size * _2.size;
-
-  override def canEqual(that : Any) =
-    that.isInstanceOf[Domain2[_,_]];
-
-  override def toString =
-    "Domain2("+_1.toString+","+_2.toString+")";
-}
-
-object Domain2 {
-  def apply[A1,A2](d1 : Domain1[A1], d2 : Domain1[A2])
-  : Domain2[A1,A2] = new Impl(d1,d2);
-
-  class Impl[@specialized(Int,Long) A1, @specialized(Int,Long) A2]
-  (override val _1 : Domain1[A1], override val _2 : Domain1[A2])
-  extends Domain2[A1,A2];
-}
-
-/**
- * An immutable Domain2 indexed by rows and columns.
- *
- * @author dramage
- */
-case class TableDomain(numRows : Int, numCols : Int)
-extends Product2[IndexDomain,IndexDomain] with Domain2[Int,Int]
-with Domain2Like[Int,Int,IndexDomain,IndexDomain,TableDomain,TableDomain] {
-
-  override val _1 : IndexDomain = IndexDomain(numRows);
-  
-  override val _2 : IndexDomain = IndexDomain(numCols);
-
-  override def transpose =
-    TableDomain(numCols, numRows);
-
-  override def foreach[O](fn : (((Int,Int))=>O)) = {
-    var i = 0;
-    while (i < numRows) {
-      var j = 0;
-      while (j < numCols) {
-        fn((i,j));
-        j += 1;
-      }
-      i += 1;
-    }
-  }
-
-  override def union(other : IterableDomain[(Int,Int)]) : IterableDomain[(Int,Int)] = other match {
-    case that : TableDomain =>
-      TableDomain(this.numRows max that.numRows, this.numCols max that.numCols);
-    case _ => super.union(other);
-  }
-
-  override def toString =
-    "TableDomain("+numRows+","+numCols+")";
-
-  override def equals(other : Any) = other match {
-    case TableDomain(nr,nc) => this.numRows == nr && this.numCols == nc;
-    case _ => super.equals(other);
-  }
-}
-
-/**
- * A domain indexed by sequences of underyling key type K.
- *
- * @author dramage
- */
-case class DomainN[@specialized(Int) K](components : Seq[IterableDomain[K]])
-extends IterableDomain[Seq[K]] with IterableDomainLike[Seq[K],DomainN[K]] {
-
-  override def size =
-    components.map(_.size).reduceLeft(_ * _);
-
-  override def union(other : IterableDomain[Seq[K]]) = other match {
-    case that : DomainN[_] => {
-      val casted = that.asInstanceOf[DomainN[K]];
-      require(this.components.size == casted.components.size, "Can only take the union of product domains of the same size");
-      DomainN((this.components zip casted.components) map (tup => tup._1 union tup._2));
-    }
-    case _ => super.union(other);
-  }
-
-  override def foreach[O](fn : (Seq[K] => O)) = {
-    def unroll(key : List[K], remaining : Seq[IterableDomain[K]]) {
-      require(remaining.length > 0);
-      if (remaining.length == 1) {
-        remaining.head.foreach(e => fn(key :+ e));
-      } else {
-        remaining.head.foreach(e => unroll(key :+ e, remaining.tail));
-      }
-    }
-    unroll(List.empty[K], components);
-  }
-
-  /** Iterators all elements of this domain. */
-  override def iterator = {
-    def unroll(remaining : Seq[IterableDomain[K]]) : Iterator[Seq[K]] = {
-      require(remaining.length > 0);
-      if (remaining.length == 1) {
-        remaining.head.iterator.map(k => List(k));
-      } else {
-        for (k <- remaining.head.iterator;
-             rest <- unroll(remaining.tail))
-        yield List(k) ++ rest;
-      }
-    }
-
-    unroll(components);
-  }
-
-  /** Returns true if a1 is in the row space and a2 is in the col space. */
-  def contains(k : Seq[K]) =
-    (components.length == k.length) && (components zip k).forall(tup => tup._1 contains tup._2);
-
-  override def equals(other : Any) = other match {
-    case that : DomainN[_] =>
-      this.components == that.components
-    case base : Domain[_] =>
-      super.equals(base);
-    case _ => false;
-  }
-}
-
-/**
-=======
->>>>>>> 328229c6
  * An exception thrown when encountering an invalid domain.
  *
  * @author dramage
